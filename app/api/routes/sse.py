--- conflicted
+++ resolved
@@ -156,12 +156,8 @@
     current_user: User = Depends(deps.get_current_active_user),
 ) -> Any:
     """
-<<<<<<< HEAD
-    SSE endpoint for real-time job status updates
-=======
     SSE endpoint for real-time job status updates.
     The stream will proactively sync with AWS IoT to ensure status updates.
->>>>>>> fcddc8cb
     """
     db_job = crud_job.get_by_job_id(db, job_id=job_id)
     if not db_job:
@@ -197,17 +193,6 @@
             }
             yield f"data: {json.dumps(initial_data)}\n\n"
 
-<<<<<<< HEAD
-            while True:
-                try:
-                    update_data = await asyncio.wait_for(connection_queue.get(), timeout=30.0)
-                    yield f"data: {json.dumps(update_data)}\n\n"
-                    if update_data.get("status") in [JobStatus.SUCCEEDED.value, JobStatus.FAILED.value, JobStatus.TIMED_OUT.value, JobStatus.CANCELED.value, JobStatus.ARCHIVED.value]:
-                        break
-                except asyncio.TimeoutError:
-                    yield f"data: {json.dumps({'heartbeat': True})}\n\n"
-                    continue
-=======
             # Set a timeout for the entire stream
             timeout_time = datetime.now(ZoneInfo("Asia/Tokyo")) + timedelta(minutes=30)
             
@@ -251,7 +236,6 @@
             if datetime.now(ZoneInfo("Asia/Tokyo")) >= timeout_time:
                 yield f"data: {json.dumps({"error": "Stream timed out due to no activity."})}\n\n"
 
->>>>>>> fcddc8cb
         except Exception as e:
             logger.error(f"Error in SSE stream for job {job_id}: {str(e)}")
         finally:
